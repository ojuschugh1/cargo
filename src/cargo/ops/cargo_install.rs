use std::collections::{BTreeMap, BTreeSet, HashMap, HashSet};
use std::path::{Path, PathBuf};
use std::sync::Arc;
use std::{env, fs};

use anyhow::{bail, format_err};
use tempfile::Builder as TempFileBuilder;

use crate::core::compiler::Freshness;
use crate::core::compiler::{CompileKind, DefaultExecutor, Executor, RustcTargetData};
use crate::core::resolver::{HasDevUnits, ResolveOpts};
use crate::core::{Edition, Package, PackageId, PackageIdSpec, Source, SourceId, Workspace};
use crate::ops;
use crate::ops::common_for_install_and_uninstall::*;
use crate::sources::{GitSource, SourceConfigMap};
use crate::util::errors::{CargoResult, CargoResultExt};
use crate::util::{paths, Config, Filesystem, Rustc, ToSemver};
use semver::VersionReq;

struct Transaction {
    bins: Vec<PathBuf>,
}

impl Transaction {
    fn success(mut self) {
        self.bins.clear();
    }
}

impl Drop for Transaction {
    fn drop(&mut self) {
        for bin in self.bins.iter() {
            let _ = paths::remove_file(bin);
        }
    }
}

pub fn install(
    config: &Config,
    root: Option<&str>,
    krates: Vec<&str>,
    source_id: SourceId,
    from_cwd: bool,
    vers: Option<&str>,
    opts: &ops::CompileOptions,
    force: bool,
    no_track: bool,
) -> CargoResult<()> {
    let root = resolve_root(root, config)?;
    let map = SourceConfigMap::new(config)?;

    let (installed_anything, scheduled_error) = if krates.len() <= 1 {
        install_one(
            config,
            &root,
            &map,
            krates.into_iter().next(),
            source_id,
            from_cwd,
            vers,
            opts,
            force,
            no_track,
            true,
        )?;
        (true, false)
    } else {
        let mut succeeded = vec![];
        let mut failed = vec![];
        let mut first = true;
        for krate in krates {
            let root = root.clone();
            let map = map.clone();
            match install_one(
                config,
                &root,
                &map,
                Some(krate),
                source_id,
                from_cwd,
                vers,
                opts,
                force,
                no_track,
                first,
            ) {
                Ok(()) => succeeded.push(krate),
                Err(e) => {
                    crate::display_error(&e, &mut config.shell());
                    failed.push(krate)
                }
            }
            first = false;
        }

        let mut summary = vec![];
        if !succeeded.is_empty() {
            summary.push(format!("Successfully installed {}!", succeeded.join(", ")));
        }
        if !failed.is_empty() {
            summary.push(format!(
                "Failed to install {} (see error(s) above).",
                failed.join(", ")
            ));
        }
        if !succeeded.is_empty() || !failed.is_empty() {
            config.shell().status("Summary", summary.join(" "))?;
        }

        (!succeeded.is_empty(), !failed.is_empty())
    };

    if installed_anything {
        // Print a warning that if this directory isn't in PATH that they won't be
        // able to run these commands.
        let dst = root.join("bin").into_path_unlocked();
        let path = env::var_os("PATH").unwrap_or_default();
        for path in env::split_paths(&path) {
            if path == dst {
                return Ok(());
            }
        }

        config.shell().warn(&format!(
            "be sure to add `{}` to your PATH to be \
             able to run the installed binaries",
            dst.display()
        ))?;
    }

    if scheduled_error {
        bail!("some crates failed to install");
    }

    Ok(())
}

fn install_one(
    config: &Config,
    root: &Filesystem,
    map: &SourceConfigMap<'_>,
    krate: Option<&str>,
    source_id: SourceId,
    from_cwd: bool,
    vers: Option<&str>,
    opts: &ops::CompileOptions,
    force: bool,
    no_track: bool,
    is_first_install: bool,
) -> CargoResult<()> {
<<<<<<< HEAD
    let config = opts.config;

    let dst = root.join("bin").into_path_unlocked();

    let is_installed = |pkg: &Package, rustc: &Rustc, target: &str| -> CargoResult<bool> {
        let tracker = InstallTracker::load(config, root)?;
        let (freshness, _duplicates) =
            tracker.check_upgrade(&dst, pkg, force, opts, target, &rustc.verbose_version)?;
        Ok(freshness == Freshness::Fresh)
    };

=======
>>>>>>> 7dec94d3
    let pkg = if source_id.is_git() {
        select_pkg(
            &mut GitSource::new(source_id, config)?,
            krate,
            None,
            config,
            true,
            &mut |git| git.read_packages(),
        )?
    } else if source_id.is_path() {
        let mut src = path_source(source_id, config)?;
        if !src.path().is_dir() {
            bail!(
                "`{}` is not a directory. \
                 --path must point to a directory containing a Cargo.toml file.",
                src.path().display()
            )
        }
        if !src.path().join("Cargo.toml").exists() {
            if from_cwd {
                bail!(
                    "`{}` is not a crate root; specify a crate to \
                     install from crates.io, or use --path or --git to \
                     specify an alternate source",
                    src.path().display()
                );
            } else {
                bail!(
                    "`{}` does not contain a Cargo.toml file. \
                     --path must point to a directory containing a Cargo.toml file.",
                    src.path().display()
                )
            }
        }
        src.update()?;
        select_pkg(&mut src, krate, None, config, false, &mut |path| {
            path.read_packages()
        })?
    } else {
        let mut source = map.load(source_id, &HashSet::new())?;
        let vers = if let Some(vers) = vers {
            Some(parse_semver_req(vers)?)
        } else if source.source_id().is_registry() {
            Some(VersionReq::any())
        } else {
            None
        };
        if krate.is_some() && !no_track {
            if let Some(vers) = vers.clone() {
                if vers.is_exact() {
                    if let Ok(pkg) =
                        select_pkg(&mut source, krate, Some(vers), config, false, &mut |_| {
                            bail!("(Ignored)")
                        })
                    {
                        let (_ws, rustc, target) =
                            make_ws_rustc_target(&config, opts, &source_id, pkg.clone())?;
                        if let Ok(installed) = is_installed(&pkg, &rustc, &target) {
                            if installed {
                                let msg = format!(
                                    "package `{}` is already installed, use --force to override",
                                    pkg
                                );
                                config.shell().status("Ignored", &msg)?;
                                return Ok(());
                            }
                        }
                    }
                }
            }
        }
        select_pkg(
            &mut source,
            krate,
            vers,
            config,
            is_first_install,
            &mut |_| {
                bail!(
                    "must specify a crate to install from \
                     crates.io, or use --path or --git to \
                     specify alternate source"
                )
            },
        )?
    };

    let git_package = if source_id.is_git() {
        Some(pkg.clone())
    } else {
        None
    };
    let (mut ws, rustc, target) = make_ws_rustc_target(config, opts, &source_id, pkg)?;

    let mut td_opt = None;
    let mut needs_cleanup = false;
    if !source_id.is_path() {
        let target_dir = if let Some(dir) = config.target_dir()? {
            dir
        } else if let Ok(td) = TempFileBuilder::new().prefix("cargo-install").tempdir() {
            let p = td.path().to_owned();
            td_opt = Some(td);
            Filesystem::new(p)
        } else {
            needs_cleanup = true;
            Filesystem::new(config.cwd().join("target-install"))
        };
        ws.set_target_dir(target_dir);
    }

    let pkg = git_package
        .as_ref()
        .map_or_else(|| ws.current(), |pkg| Ok(pkg))?;

    if from_cwd {
        if pkg.manifest().edition() == Edition::Edition2015 {
            config.shell().warn(
                "Using `cargo install` to install the binaries for the \
                 package in current working directory is deprecated, \
                 use `cargo install --path .` instead. \
                 Use `cargo build` if you want to simply build the package.",
            )?
        } else {
            bail!(
                "Using `cargo install` to install the binaries for the \
                 package in current working directory is no longer supported, \
                 use `cargo install --path .` instead. \
                 Use `cargo build` if you want to simply build the package."
            )
        }
    };

    // For bare `cargo install` (no `--bin` or `--example`), check if there is
    // *something* to install. Explicit `--bin` or `--example` flags will be
    // checked at the start of `compile_ws`.
    if !opts.filter.is_specific() && !pkg.targets().iter().any(|t| t.is_bin()) {
        bail!("specified package `{}` has no binaries", pkg);
    }

    // Helper for --no-track flag to make sure it doesn't overwrite anything.
    let no_track_duplicates = || -> CargoResult<BTreeMap<String, Option<PackageId>>> {
        let duplicates: BTreeMap<String, Option<PackageId>> = exe_names(pkg, &opts.filter)
            .into_iter()
            .filter(|name| dst.join(name).exists())
            .map(|name| (name, None))
            .collect();
        if !force && !duplicates.is_empty() {
            let mut msg: Vec<String> = duplicates
                .iter()
                .map(|(name, _)| format!("binary `{}` already exists in destination", name))
                .collect();
            msg.push("Add --force to overwrite".to_string());
            bail!("{}", msg.join("\n"));
        }
        Ok(duplicates)
    };

    // WARNING: no_track does not perform locking, so there is no protection
    // of concurrent installs.
    if no_track {
        // Check for conflicts.
        no_track_duplicates()?;
    } else {
        if is_installed(&pkg, &rustc, &target)? {
            let msg = format!(
                "package `{}` is already installed, use --force to override",
                pkg
            );
            config.shell().status("Ignored", &msg)?;
            return Ok(());
        }
    }

    config.shell().status("Installing", pkg)?;

    check_yanked_install(&ws)?;

    let exec: Arc<dyn Executor> = Arc::new(DefaultExecutor);
    let compile = ops::compile_ws(&ws, opts, &exec).chain_err(|| {
        if let Some(td) = td_opt.take() {
            // preserve the temporary directory, so the user can inspect it
            td.into_path();
        }

        format_err!(
            "failed to compile `{}`, intermediate artifacts can be \
             found at `{}`",
            pkg,
            ws.target_dir().display()
        )
    })?;
    let mut binaries: Vec<(&str, &Path)> = compile
        .binaries
        .iter()
        .map(|bin| {
            let name = bin.file_name().unwrap();
            if let Some(s) = name.to_str() {
                Ok((s, bin.as_ref()))
            } else {
                bail!("Binary `{:?}` name can't be serialized into string", name)
            }
        })
        .collect::<CargoResult<_>>()?;
    if binaries.is_empty() {
        bail!("no binaries are available for install using the selected features");
    }
    // This is primarily to make testing easier.
    binaries.sort_unstable();

    let (tracker, duplicates) = if no_track {
        (None, no_track_duplicates()?)
    } else {
        let tracker = InstallTracker::load(config, root)?;
        let (_freshness, duplicates) =
            tracker.check_upgrade(&dst, pkg, force, opts, &target, &rustc.verbose_version)?;
        (Some(tracker), duplicates)
    };

    paths::create_dir_all(&dst)?;

    // Copy all binaries to a temporary directory under `dst` first, catching
    // some failure modes (e.g., out of space) before touching the existing
    // binaries. This directory will get cleaned up via RAII.
    let staging_dir = TempFileBuilder::new()
        .prefix("cargo-install")
        .tempdir_in(&dst)?;
    for &(bin, src) in binaries.iter() {
        let dst = staging_dir.path().join(bin);
        // Try to move if `target_dir` is transient.
        if !source_id.is_path() && fs::rename(src, &dst).is_ok() {
            continue;
        }
        fs::copy(src, &dst).chain_err(|| {
            format_err!("failed to copy `{}` to `{}`", src.display(), dst.display())
        })?;
    }

    let (to_replace, to_install): (Vec<&str>, Vec<&str>) = binaries
        .iter()
        .map(|&(bin, _)| bin)
        .partition(|&bin| duplicates.contains_key(bin));

    let mut installed = Transaction { bins: Vec::new() };
    let mut successful_bins = BTreeSet::new();

    // Move the temporary copies into `dst` starting with new binaries.
    for bin in to_install.iter() {
        let src = staging_dir.path().join(bin);
        let dst = dst.join(bin);
        config.shell().status("Installing", dst.display())?;
        fs::rename(&src, &dst).chain_err(|| {
            format_err!("failed to move `{}` to `{}`", src.display(), dst.display())
        })?;
        installed.bins.push(dst);
        successful_bins.insert(bin.to_string());
    }

    // Repeat for binaries which replace existing ones but don't pop the error
    // up until after updating metadata.
    let replace_result = {
        let mut try_install = || -> CargoResult<()> {
            for &bin in to_replace.iter() {
                let src = staging_dir.path().join(bin);
                let dst = dst.join(bin);
                config.shell().status("Replacing", dst.display())?;
                fs::rename(&src, &dst).chain_err(|| {
                    format_err!("failed to move `{}` to `{}`", src.display(), dst.display())
                })?;
                successful_bins.insert(bin.to_string());
            }
            Ok(())
        };
        try_install()
    };

    if let Some(mut tracker) = tracker {
        tracker.mark_installed(
            pkg,
            &successful_bins,
            vers.map(|s| s.to_string()),
            opts,
            &target,
            &rustc.verbose_version,
        );

        if let Err(e) = remove_orphaned_bins(&ws, &mut tracker, &duplicates, pkg, &dst) {
            // Don't hard error on remove.
            config
                .shell()
                .warn(format!("failed to remove orphan: {:?}", e))?;
        }

        match tracker.save() {
            Err(err) => replace_result.chain_err(|| err)?,
            Ok(_) => replace_result?,
        }
    }

    // Reaching here means all actions have succeeded. Clean up.
    installed.success();
    if needs_cleanup {
        // Don't bother grabbing a lock as we're going to blow it all away
        // anyway.
        let target_dir = ws.target_dir().into_path_unlocked();
        paths::remove_dir_all(&target_dir)?;
    }

    // Helper for creating status messages.
    fn executables<T: AsRef<str>>(mut names: impl Iterator<Item = T> + Clone) -> String {
        if names.clone().count() == 1 {
            format!("(executable `{}`)", names.next().unwrap().as_ref())
        } else {
            format!(
                "(executables {})",
                names
                    .map(|b| format!("`{}`", b.as_ref()))
                    .collect::<Vec<_>>()
                    .join(", ")
            )
        }
    }

    if duplicates.is_empty() {
        config.shell().status(
            "Installed",
            format!("package `{}` {}", pkg, executables(successful_bins.iter())),
        )?;
        Ok(())
    } else {
        if !to_install.is_empty() {
            config.shell().status(
                "Installed",
                format!("package `{}` {}", pkg, executables(to_install.iter())),
            )?;
        }
        // Invert the duplicate map.
        let mut pkg_map = BTreeMap::new();
        for (bin_name, opt_pkg_id) in &duplicates {
            let key = opt_pkg_id.map_or_else(|| "unknown".to_string(), |pkg_id| pkg_id.to_string());
            pkg_map.entry(key).or_insert_with(Vec::new).push(bin_name);
        }
        for (pkg_descr, bin_names) in &pkg_map {
            config.shell().status(
                "Replaced",
                format!(
                    "package `{}` with `{}` {}",
                    pkg_descr,
                    pkg,
                    executables(bin_names.iter())
                ),
            )?;
        }
        Ok(())
    }
}

fn make_ws_rustc_target<'cfg>(
    config: &'cfg Config,
    opts: &ops::CompileOptions<'_>,
    source_id: &SourceId,
    pkg: Package,
) -> CargoResult<(Workspace<'cfg>, Rustc, String)> {
    let mut ws = if source_id.is_git() {
        // Don't use ws.current() in order to keep the package source as a git source so that
        // install tracking uses the correct source.
        Workspace::new(pkg.manifest_path(), config)?
    } else if source_id.is_path() {
        Workspace::new(pkg.manifest_path(), config)?
    } else {
        Workspace::ephemeral(pkg, config, None, false)?
    };
    ws.set_ignore_lock(config.lock_update_allowed());
    ws.set_require_optional_deps(false);

    let rustc = config.load_global_rustc(Some(&ws))?;
    let target = match &opts.build_config.requested_kind {
        CompileKind::Host => rustc.host.as_str().to_owned(),
        CompileKind::Target(target) => target.short_name().to_owned(),
    };

    Ok((ws, rustc, target))
}

fn parse_semver_req(v: &str) -> CargoResult<VersionReq> {
    // If the version begins with character <, >, =, ^, ~ parse it as a
    // version range, otherwise parse it as a specific version
    let first = v
        .chars()
        .next()
        .ok_or_else(|| format_err!("no version provided for the `--vers` flag"))?;

    let is_req = "<>=^~".contains(first) || v.contains('*');
    if is_req {
        match v.parse::<VersionReq>() {
            Ok(v) => Ok(v),
            Err(_) => bail!(
                "the `--vers` provided, `{}`, is \
                     not a valid semver version requirement\n\n\
                     Please have a look at \
                     https://doc.rust-lang.org/cargo/reference/specifying-dependencies.html \
                     for the correct format",
                v
            ),
        }
    } else {
        match v.to_semver() {
            Ok(v) => Ok(VersionReq::exact(&v)),
            Err(e) => {
                let mut msg = format!(
                    "the `--vers` provided, `{}`, is \
                         not a valid semver version: {}\n",
                    v, e
                );

                // If it is not a valid version but it is a valid version
                // requirement, add a note to the warning
                if v.parse::<VersionReq>().is_ok() {
                    msg.push_str(&format!(
                        "\nif you want to specify semver range, \
                             add an explicit qualifier, like ^{}",
                        v
                    ));
                }
                bail!(msg);
            }
        }
    }
}

fn check_yanked_install(ws: &Workspace<'_>) -> CargoResult<()> {
    if ws.ignore_lock() || !ws.root().join("Cargo.lock").exists() {
        return Ok(());
    }
    let specs = vec![PackageIdSpec::from_package_id(ws.current()?.package_id())];
    // CompileKind here doesn't really matter, it's only needed for features.
    let target_data = RustcTargetData::new(ws, CompileKind::Host)?;
    // It would be best if `source` could be passed in here to avoid a
    // duplicate "Updating", but since `source` is taken by value, then it
    // wouldn't be available for `compile_ws`.
    // TODO: It would be easier to use resolve_ws, but it does not honor
    // require_optional_deps to avoid writing the lock file. It might be good
    // to try to fix that.
    let ws_resolve = ops::resolve_ws_with_opts(
        ws,
        &target_data,
        CompileKind::Host,
        &ResolveOpts::everything(),
        &specs,
        HasDevUnits::No,
    )?;
    let mut sources = ws_resolve.pkg_set.sources_mut();

    // Checking the yanked status involves taking a look at the registry and
    // maybe updating files, so be sure to lock it here.
    let _lock = ws.config().acquire_package_cache_lock()?;

    for pkg_id in ws_resolve.targeted_resolve.iter() {
        if let Some(source) = sources.get_mut(pkg_id.source_id()) {
            if source.is_yanked(pkg_id)? {
                ws.config().shell().warn(format!(
                    "package `{}` in Cargo.lock is yanked in registry `{}`, \
                     consider running without --locked",
                    pkg_id,
                    pkg_id.source_id().display_registry_name()
                ))?;
            }
        }
    }

    Ok(())
}

/// Display a list of installed binaries.
pub fn install_list(dst: Option<&str>, config: &Config) -> CargoResult<()> {
    let root = resolve_root(dst, config)?;
    let tracker = InstallTracker::load(config, &root)?;
    for (k, v) in tracker.all_installed_bins() {
        println!("{}:", k);
        for bin in v {
            println!("    {}", bin);
        }
    }
    Ok(())
}

/// Removes executables that are no longer part of a package that was
/// previously installed.
fn remove_orphaned_bins(
    ws: &Workspace<'_>,
    tracker: &mut InstallTracker,
    duplicates: &BTreeMap<String, Option<PackageId>>,
    pkg: &Package,
    dst: &Path,
) -> CargoResult<()> {
    let filter = ops::CompileFilter::new_all_targets();
    let all_self_names = exe_names(pkg, &filter);
    let mut to_remove: HashMap<PackageId, BTreeSet<String>> = HashMap::new();
    // For each package that we stomped on.
    for other_pkg in duplicates.values() {
        // Only for packages with the same name.
        if let Some(other_pkg) = other_pkg {
            if other_pkg.name() == pkg.name() {
                // Check what the old package had installed.
                if let Some(installed) = tracker.installed_bins(*other_pkg) {
                    // If the old install has any names that no longer exist,
                    // add them to the list to remove.
                    for installed_name in installed {
                        if !all_self_names.contains(installed_name.as_str()) {
                            to_remove
                                .entry(*other_pkg)
                                .or_default()
                                .insert(installed_name.clone());
                        }
                    }
                }
            }
        }
    }

    for (old_pkg, bins) in to_remove {
        tracker.remove(old_pkg, &bins);
        for bin in bins {
            let full_path = dst.join(bin);
            if full_path.exists() {
                ws.config().shell().status(
                    "Removing",
                    format!(
                        "executable `{}` from previous version {}",
                        full_path.display(),
                        old_pkg
                    ),
                )?;
                paths::remove_file(&full_path)
                    .chain_err(|| format!("failed to remove {:?}", full_path))?;
            }
        }
    }
    Ok(())
}<|MERGE_RESOLUTION|>--- conflicted
+++ resolved
@@ -148,9 +148,6 @@
     no_track: bool,
     is_first_install: bool,
 ) -> CargoResult<()> {
-<<<<<<< HEAD
-    let config = opts.config;
-
     let dst = root.join("bin").into_path_unlocked();
 
     let is_installed = |pkg: &Package, rustc: &Rustc, target: &str| -> CargoResult<bool> {
@@ -160,8 +157,6 @@
         Ok(freshness == Freshness::Fresh)
     };
 
-=======
->>>>>>> 7dec94d3
     let pkg = if source_id.is_git() {
         select_pkg(
             &mut GitSource::new(source_id, config)?,
@@ -520,7 +515,7 @@
 
 fn make_ws_rustc_target<'cfg>(
     config: &'cfg Config,
-    opts: &ops::CompileOptions<'_>,
+    opts: &ops::CompileOptions,
     source_id: &SourceId,
     pkg: Package,
 ) -> CargoResult<(Workspace<'cfg>, Rustc, String)> {
